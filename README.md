# Instant Replay for Unity

[![](https://img.shields.io/badge/license-MIT-green.svg)](LICENSE)
[![](https://img.shields.io/badge/PR-welcome-green.svg)](https://github.com/CyberAgentGameEntertainment/InstantReplay/pulls)
[![](https://img.shields.io/badge/Unity-2022.3-green.svg)](#installation)

[日本語](README.ja.md)

Instant Replay is a library that allows you to save recent gameplay videos at any time in Unity.
You can save recent game footage retroactively when needed, ensuring you don't miss recording important moments. The recording time is limited to a pre-specified length, and frames exceeding this limit are discarded.

### For Sharing Gameplay on SNS

You can implement a feature that allows users to share their recent gameplay footage on social media.

### For Recording Reproduction Steps of Bugs

When a bug occurs, you can export the operations performed up to that point as a video, which can be useful for reproducing the bug.

## Table of Contents

<!-- TOC -->
* [Instant Replay for Unity](#instant-replay-for-unity)
  * [Table of Contents](#table-of-contents)
  * [Requirements](#requirements)
    * [Encoder APIs in use](#encoder-apis-in-use)
  * [Installation](#installation)
    * [Install Dependencies](#install-dependencies)
      * [Method 1: Install via UnityNuGet and dependency package](#method-1-install-via-unitynuget-and-dependency-package)
      * [Method 2: Install manually](#method-2-install-manually)
    * [Install the Package](#install-the-package)
  * [Quick Start](#quick-start)
  * [Detailed Usage](#detailed-usage)
    * [Options](#options)
    * [Pausing and Resuming](#pausing-and-resuming)
    * [Setting the Video Source](#setting-the-video-source)
    * [Setting the Audio Source](#setting-the-audio-source)
    * [Getting the Recording State](#getting-the-recording-state)
  * [CRI support](#cri-support)
  * [Unbounded Recording](#unbounded-recording)
  * [Legacy Mode](#legacy-mode)
    * [Setting Recording Time and Frame Rate](#setting-recording-time-and-frame-rate)
    * [Setting the Size](#setting-the-size)
    * [Video and Audio Sources](#video-and-audio-sources)
<!-- TOC -->

## Requirements

- Unity 2022.3 or later

> [!NOTE]
> The following information is based on the APIs and platform tools being used, and actual functionality may not have been verified.

Platform|OS version|aarch64|x86_64|Other requirements
-|-|-|-|-
iOS|10.0+|✅|N/A|
Android|8.0+|✅|✅|
macOS|11.0+|✅|✅|
Windows|Windows 10+, Windows Server 2016+|-|✅|
Linux|kernel 3.2+, glibc 2.17+|-|✅|`ffmpeg` in PATH

- For legacy mode, other platforms may work if `ffmpeg` is available in PATH.

### Encoder APIs in use

Platform|APIs
-|-
iOS / macOS|Video Toolbox (H.264), Audio Toolbox (AAC)
Android|MediaCodec (H.264 / AAC)
Windows|Media Foundation (H.264 / AAC)
Linux and others|FFmpeg installed on the system (H.264 / AAC)

## Installation

### Install Dependencies

There are two ways to install the dependencies. You can use either of them.

#### Method 1: Install via UnityNuGet and dependency package

[Add UnityNuGet scoped registry](https://github.com/xoofx/UnityNuGet#add-scope-registry-manifestjson) and add the following git URL to the package manager:

```
https://github.com/CyberAgentGameEntertainment/InstantReplay.git?path=/Packages/jp.co.cyberagent.instant-replay.dependencies#release
```

#### Method 2: Install manually

Install individual packages using [NuGetForUnity](https://github.com/GlitchEnzo/NuGetForUnity) or [UnityNuGet](https://github.com/bdovaz/UnityNuGet):

- [System.IO.Pipelines](https://www.nuget.org/packages/system.io.pipelines/)
- [System.Threading.Channels](https://www.nuget.org/packages/System.Threading.Channels)

### Install the Package

Add the following git URL to the package manager:

```
https://github.com/CyberAgentGameEntertainment/InstantReplay.git?path=Packages/jp.co.cyberagent.instant-replay#release
```

## Quick Start

Import "User Interfaces" sample from the package manager.

<img width="913" alt="Image" src="https://github.com/user-attachments/assets/970ad1e3-a5cf-410c-a2cb-70e0004e88e2" />

Place `InstantReplay Recorder.prefab` in the scene. This prefab has `RecorderInterface` and `PersistentRecorder` component, which will automatically record the gameplay during enabled.

<img width="585" alt="Image" src="https://github.com/user-attachments/assets/0724b264-f92b-4a68-b6dc-85b9aae9c05b" />

Then, you can stop the recording and save the video by calling `RecorderInterface.StopAndExport()`. For example, you can trigger this method by clicking the button in the scene.

<img width="585" alt="Image" src="https://github.com/user-attachments/assets/0674da6c-e7e8-4988-8890-01baa11f4322" />

Recorded video will be displayed on the screen.

![image](https://github.com/user-attachments/assets/f147e50d-a3e8-4dda-bfa3-22c1240f2904)

## Detailed Usage

To record the gameplay, use `RealtimeInstantReplaySession`.

```csharp
using InstantReplay;

var ct = destroyCancellationToken;

// Start recording
using var session = RealtimeInstantReplaySession.CreateDefault();

// 〜 Gameplay 〜
await Task.Delay(10000, ct);

// Stop recording and transcode
var outputPath = await session.StopAndExportAsync();
File.Move(outputPath, Path.Combine(Application.persistentDataPath, Path.GetFileName(outputPath)));
```

### Options

The recording duration is determined by the memory usage. The default setting is set to 20 MiB, and when the total size of compressed frames and audio samples reaches this limit, older data is discarded. To enable longer recordings, increase the memory usage `MaxMemoryUsageBytesForCompressedFrames` or reduce the frame rate, resolution, or bitrate.

It consumes some memory for the buffers that hold the compressed data, as well as for the raw frames and audio samples to be encoded. This is necessary because the encoder operates asynchronously, allowing it to receive the next frame while encoding the current one. You can specify the number of frames stored concurrently with `VideoInputQueueSize` and `AudioInputQueueSizeSeconds`, and the max number of raw frame buffers with `MaxNumberOfRawFrameBuffers` (optional). Reducing these values can decrease memory usage, but it may increase the likelihood of frame drops.

```csharp
// Default settings
var options = new RealtimeEncodingOptions
{
    VideoOptions = new VideoEncoderOptions
    {
        Width = 1280,
        Height = 720,
        FpsHint = 30,
        Bitrate = 2500000 // 2.5 Mbps
    },
    AudioOptions = new AudioEncoderOptions
    {
        SampleRate = 44100,
        Channels = 2,
        Bitrate = 128000 // 128 kbps
    },
    MaxNumberOfRawFrameBuffers = 2, // (Optional) Max number of buffers to store frames to be encoded. Each buffer size is VideoOptions.Width * VideoOptions.Height * 4 bytes.
    MaxMemoryUsageBytesForCompressedFrames = 20 * 1024 * 1024, // 20 MiB
    FixedFrameRate = 30.0, // null if not using fixed frame rate
    VideoInputQueueSize = 5, // Maximum number of raw frames to keep before encoding
    AudioInputQueueSizeSeconds = 1.0 // Max queued audio input duration to be buffered before encoding, in seconds
};

using var session = new RealtimeInstantReplaySession(options);
```

### Pausing and Resuming

You can pause and resume the recording using `RealtimeInstantReplaySession.Pause()` and `RealtimeInstantReplaySession.Resume()`.

### Setting the Video Source

By default, InstantReplay uses `ScreenCapture.CaptureScreenshotIntoRenderTexture()` for recording. You can also use any RenderTexture as the source.

Create a class that inherits `InstantReplay.IFrameProvider` and pass it as `frameProvider` to the `RealtimeInstantReplaySession` constructor. You can also specify whether `RealtimeInstantReplaySession` automatically discards `frameProvider` by `disposeFrameProvider`.

```csharp
public interface IFrameProvider : IDisposable
{
    public delegate void ProvideFrame(Frame frame);

    event ProvideFrame OnFrameProvided;
}

new RealtimeInstantReplaySession(options, frameProvider: new CustomFrameProvider(), disposeFrameProvider: true);

```

### Setting the Audio Source

By default, it captures the audio via `OnAudioFilterRead`. THis automatically searches for and uses a specific AudioListener on the scene.

> [!WARNING]
> AudioSource with Bypass Listener Effects will not be captured.

If there are multiple AudioListeners in the scene, you can specify which one to use by passing it to the `InstantReplay.UnityAudioSampleProvider` constructor and then passing it as `audioSampleProvider` to the `RealtimeInstantReplaySession` constructor.

```csharp
new RealtimeInstantReplaySession(options, audioSampleProvider: new UnityAudioSampleProvider(audioListener), disposeAudioSampleProvider: true);
```

If you want to disable the audio, you can use `NullAudioSampleProvider.Instance`.

```csharp
new RealtimeInstantReplaySession(options, audioSampleProvider: NullAudioSampleProvider.Instance);
```

> [!NOTE]
> You don't have to care about `IDisposable` of `NullAudioSampleProvider`.

You can also use your own audio source by implementing `IAudioSampleProvider`.

```csharp
public interface IAudioSampleProvider : IDisposable
{
    public delegate void ProvideAudioSamples(ReadOnlySpan<float> samples, int channels, int sampleRate,
        double timestamp);

    event ProvideAudioSamples OnProvideAudioSamples;
}

new RealtimeInstantReplaySession(options, audioSampleProvider: new CustomAudioSampleProvider(), disposeFrameProvider: true);

```

### Getting the Recording State

You can get the recording state with the `InstantReplaySession.State` property.

## CRI support

InstantReplay provides the `IAudioSampleProvider` implementation to capture audio from [CRIWARE](https://game.criware.jp/).

1. Install CRIWARE Unity Plug-in
2. Add scripting define symbol `INSTANTREPLAY_CRI` in player settings
3. Add `InstantReplay.Cri` assembly reference if necessary
4. Use `InstantReplay.Cri.CriAudioSampleProvider` as `audioSampleProvider` in `RealtimeInstantReplaySession` constructor

## Unbounded Recording

<<<<<<< HEAD
By using `UnboundedRecordingSession`, you can write the encoded data directly to an MP4 file on disk without keeping it in memory. This allows for recording without time limits. Other than specifying the output file path in the constructor, it can be used in the same way as `RealtimeInstantReplaySession`.
=======
By using `UnboundedRecordingSession`, you can write the encoded data directly to an MP4 file on disk without keeping it in memory. This allows for recording without time limits, as long as there is sufficient disk space. Other than specifying the output file path in the constructor, it can be used in the same way as `RealtimeInstantReplaySession`.
>>>>>>> 7e21ac9f

> [!WARNING]
> If the app goes to the background during recording, the recording may stop and the recorded file may become corrupted. It is recommended to complete the recording when transitioning to the background.

```csharp
using InstantReplay;

var ct = destroyCancellationToken;

// Start recording
using var session = new UnboundedRecordingSession("out.mp4", RealtimeEncodingOptions.Default);

// 〜 Gameplay 〜
await Task.Delay(10000, ct);

// Stop recording and export
await session.CompleteAsync();
```

## Legacy Mode

By default, `RealtimeInstantReplaySession` encodes video and audio samples in real-time but legacy `InstantReplaySession` saves JPEG-compressed video frames and raw audio samples into disk and transcodes them to a video file when `StopAndTranscodeAsync` is called. While this mode has a higher disk access, it reduces the CPU load during recording.

```csharp
using InstantReplay;

var ct = destroyCancellationToken;

// Start recording
using var session = new InstantReplaySession(numFrames: 900, fixedFrameRate: 30);

// 〜 Gameplay 〜
await Task.Delay(10000, ct);

// Stop recording and transcode
var outputPath = await session.StopAndTranscodeAsync(ct: ct);
File.Move(outputPath, Path.Combine(Application.persistentDataPath, Path.GetFileName(outputPath)));
```

### Setting Recording Time and Frame Rate

You can specify `numFrames` and `fixedFrameRate` in the `InstantReplaySession` constructor.

```csharp
new InstantReplaySession(numFrames: 900, fixedFrameRate: 30);
 ```

If you set `fixedFrameRate` to `null`, the actual FPS will be used.
Frames exceeding `numFrames` will be discarded from the oldest. The disk usage during recording increases in proportion to `numFrames`, so set it to an appropriate size.

### Setting the Size

By default, it records at the actual screen size, but you can also specify `maxWidth` and `maxHeight` in the `InstantReplaySession` constructor. If you specify `maxWidth` and `maxHeight`, it will automatically resize. Reducing the size can reduce the disk usage and time required for writing during recording. It also reduces memory usage during recording.

### Video and Audio Sources

`InstantReplaySession` also supports custom video and audio sources in the same way as `RealtimeInstantReplaySession`.<|MERGE_RESOLUTION|>--- conflicted
+++ resolved
@@ -244,11 +244,7 @@
 
 ## Unbounded Recording
 
-<<<<<<< HEAD
-By using `UnboundedRecordingSession`, you can write the encoded data directly to an MP4 file on disk without keeping it in memory. This allows for recording without time limits. Other than specifying the output file path in the constructor, it can be used in the same way as `RealtimeInstantReplaySession`.
-=======
 By using `UnboundedRecordingSession`, you can write the encoded data directly to an MP4 file on disk without keeping it in memory. This allows for recording without time limits, as long as there is sufficient disk space. Other than specifying the output file path in the constructor, it can be used in the same way as `RealtimeInstantReplaySession`.
->>>>>>> 7e21ac9f
 
 > [!WARNING]
 > If the app goes to the background during recording, the recording may stop and the recorded file may become corrupted. It is recommended to complete the recording when transitioning to the background.
